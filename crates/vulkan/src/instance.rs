use std::{ops::Deref, os::raw::c_char, ptr, sync::Arc};

use anyhow::Result;
use erupt::{
    utils::{
        surface::{create_surface, enumerate_required_extensions},
        VulkanResult,
    },
    vk, EntryLoader, InstanceLoader, InstanceLoaderBuilder,
};
use winit::window::Window;

<<<<<<< HEAD
use crate::cstr;

#[cfg(debug_assertions)]
const LAYER_NAMES: [*const c_char; 1] = [cstr!("VK_LAYER_KHRONOS_validation")];
#[cfg(not(debug_assertions))]
const LAYER_NAMES: [*const c_char; 0] = [];

=======
>>>>>>> 21a6c8cf
pub struct Instance {
    pub surface: vk::SurfaceKHR,
    loader: Arc<InstanceLoader>,
}

const APPLICATION_INFO: vk::ApplicationInfo = vk::ApplicationInfo {
    s_type: vk::ApplicationInfo::STRUCTURE_TYPE,
    p_next: ptr::null(),
    p_application_name: ptr::null(),
    application_version: vk::make_api_version(0, 0, 0, 0),
    p_engine_name: ptr::null(),
    engine_version: vk::make_api_version(0, 0, 0, 0),
    api_version: vk::API_VERSION_1_3,
};

impl Instance {
    pub fn new(entry: &EntryLoader, window: &Window) -> Result<Instance> {
        let extension_names = required_extensions(window)?;

        let create_info = vk::InstanceCreateInfoBuilder::new()
            .application_info(&APPLICATION_INFO)
            .enabled_layer_names(&LAYER_NAMES)
            .enabled_extension_names(&extension_names);

        let instance_loader = unsafe { InstanceLoader::new(entry, &create_info)? };
        let instance_loader = Arc::new(instance_loader);

<<<<<<< HEAD
        let surface = unsafe { create_surface(&instance_loader, window, None).result()? };
=======
        #[cfg(debug_assertions)]
        let layer_names: [*const c_char; 1] = [crate::cstr!("VK_LAYER_KHRONOS_validation")];
        #[cfg(not(debug_assertions))]
        let layer_names: [*const c_char; 0] = [];
>>>>>>> 21a6c8cf

        let instance = Instance {
            surface,
            loader: instance_loader,
        };

        Ok(instance)
    }

    pub fn new_vr<F>(entry: &EntryLoader, window: &Window, create_instance: F) -> Result<Instance>
    where
        F: FnOnce(&vk::InstanceCreateInfo) -> vk::Instance,
    {
        let extension_names = required_extensions(window)?;

        let create_info = vk::InstanceCreateInfoBuilder::new()
            .application_info(&APPLICATION_INFO)
            .enabled_layer_names(&LAYER_NAMES)
            .enabled_extension_names(&extension_names);

        let create_instance = Box::new(|create_info, _: Option<&vk::AllocationCallbacks>| {
            VulkanResult::new_ok(create_instance(create_info))
        }) as Box<dyn FnOnce(_, _) -> _>;

        let instance_loader = unsafe {
            // we build the instance before returning, so lifetime of create_instance is OK
            let create_instance = std::mem::transmute(create_instance);

            InstanceLoaderBuilder::new()
                .create_instance_fn(create_instance)
                .build(entry, &create_info)?
        };
        let instance_loader = Arc::new(instance_loader);

        let surface = unsafe { create_surface(&instance_loader, window, None).result()? };

        let instance = Instance {
            surface,
            loader: instance_loader,
        };

        Ok(instance)
    }
}

impl Drop for Instance {
    fn drop(&mut self) {
        unsafe {
            self.loader.destroy_surface_khr(self.surface, None);
            self.loader.destroy_instance(None);
        }
    }
}

impl Deref for Instance {
    type Target = InstanceLoader;

    fn deref(&self) -> &Self::Target {
        &*self.loader
    }
}

fn required_extensions(window: &Window) -> Result<[*const c_char; 3]> {
    let extensions = enumerate_required_extensions(window).result()?;
    assert_eq!(extensions.len(), 2);
    Ok([
        extensions[0],
        extensions[1],
        vk::KHR_GET_PHYSICAL_DEVICE_PROPERTIES_2_EXTENSION_NAME,
    ])
}<|MERGE_RESOLUTION|>--- conflicted
+++ resolved
@@ -10,16 +10,11 @@
 };
 use winit::window::Window;
 
-<<<<<<< HEAD
-use crate::cstr;
-
 #[cfg(debug_assertions)]
-const LAYER_NAMES: [*const c_char; 1] = [cstr!("VK_LAYER_KHRONOS_validation")];
+const LAYER_NAMES: [*const c_char; 1] = [crate::cstr!("VK_LAYER_KHRONOS_validation")];
 #[cfg(not(debug_assertions))]
 const LAYER_NAMES: [*const c_char; 0] = [];
 
-=======
->>>>>>> 21a6c8cf
 pub struct Instance {
     pub surface: vk::SurfaceKHR,
     loader: Arc<InstanceLoader>,
@@ -47,14 +42,7 @@
         let instance_loader = unsafe { InstanceLoader::new(entry, &create_info)? };
         let instance_loader = Arc::new(instance_loader);
 
-<<<<<<< HEAD
         let surface = unsafe { create_surface(&instance_loader, window, None).result()? };
-=======
-        #[cfg(debug_assertions)]
-        let layer_names: [*const c_char; 1] = [crate::cstr!("VK_LAYER_KHRONOS_validation")];
-        #[cfg(not(debug_assertions))]
-        let layer_names: [*const c_char; 0] = [];
->>>>>>> 21a6c8cf
 
         let instance = Instance {
             surface,
