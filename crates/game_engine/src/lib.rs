use std::time::Instant;

use event::EventManager;
use frame_buffer::FrameBufferManager;
use futures::pin_mut;
use game_controller::GameController;
use game_input::GameInput;
use game_system::FIXED_TIMESTEP;
use system_interfaces::SystemData;
use task_executor::{task::parallel, TaskExecutor};
use update_buffer::UpdateBuffer;
use winit::{
    event::{DeviceEvent, WindowEvent},
    window::Window,
};

#[cfg(not(target_vendor = "apple"))]
use game_vr::GameVr;

#[cfg(target_vendor = "apple")]
use metal::Metal;
#[cfg(not(target_vendor = "apple"))]
use vulkan::Vulkan;

use crate::{fixed_update::FixedUpdate, frame_update::FrameUpdate};

mod fixed_update;
mod frame_update;

pub struct GameEngine {
    task_executor: TaskExecutor,
    event_manager: EventManager,
    frame_update: FrameUpdate,
    fixed_update: FixedUpdate,
    frame_buffer_manager: FrameBufferManager,
    game_controller: GameController,
    input: GameInput,
    last_fixed_update_instant: Instant,
    last_frame_update_instant: Instant,
    vr: Option<GameVr>,

    #[cfg(target_vendor = "apple")]
    graphics: Metal,

    #[cfg(not(target_vendor = "apple"))]
    graphics: Vulkan,
}

impl GameEngine {
    pub fn new(window: &Window) -> Self {
        let thread_count = TaskExecutor::available_parallelism();

        let event_manager = EventManager::new(thread_count);
        let update_buffer = UpdateBuffer::new(thread_count);
        let frame_buffer_manager = FrameBufferManager::new(thread_count);

        let task_executor = TaskExecutor::new(thread_count, &|thread_index| {
            event_manager.assign_thread_event_buffer(thread_index);
            update_buffer.assign_thread_event_buffer(thread_index);
            frame_buffer_manager.assign_thread_frame_buffer(thread_index);
        });

        let system_data = system_data();
        let frame_update = FrameUpdate::new(&system_data, window);
        let fixed_update = FixedUpdate::new(update_buffer);
        let game_controller = GameController::new(system_data.physics.into());

        let input = GameInput::new(window.inner_size());

        #[cfg(target_vendor = "apple")]
        let (vr, graphics) = (None, Metal::new(window).unwrap());

        #[cfg(not(target_vendor = "apple"))]
        let (vr, graphics) = if let Ok((vr, graphics)) = GameVr::new(window) {
            (Some(vr), graphics)
        } else {
            (None, Vulkan::new(window).unwrap())
        };

        Self {
            task_executor,
            event_manager,
            frame_update,
            fixed_update,
            frame_buffer_manager,
            game_controller,
            input,
            last_fixed_update_instant: Instant::now(),
            last_frame_update_instant: Instant::now(),
            vr,
            graphics,
        }
    }
}

fn system_data() -> SystemData {
    SystemData {
        navigation: system_navigation::shared_data(),
        physics: system_physics::shared_data(),
        static_mesh: system_static_mesh::shared_data(),
    }
}

impl GameEngine {
    pub fn handle_device_event(&mut self, event: DeviceEvent) {
        self.input.handle_raw_input(event);
    }

    pub fn handle_window_event(&mut self, event: WindowEvent) {
        if let WindowEvent::Resized(size) = event {
            self.frame_update
                .camera
                .window_resized(size.width, size.height);
            self.graphics.window_resized(size);
        }

        self.input.handle_input(event);
    }

    pub fn frame(&mut self) {
        let now = Instant::now();
        let delta_time = now
            .duration_since(self.last_frame_update_instant)
            .as_secs_f32();
        self.last_frame_update_instant = now;

        self.event_manager.swap();
        self.frame_buffer_manager.swap();

        self.update_fixed();

        self.input.update(&mut self.event_manager.sync_delegate());

        self.update_sync_systems(delta_time);

        self.update_game_state();

        self.update_and_render_frame();
    }

    fn update_fixed(&mut self) {
        let now = Instant::now();

        while now.duration_since(self.last_fixed_update_instant) >= FIXED_TIMESTEP {
            self.last_fixed_update_instant += FIXED_TIMESTEP;

            // ensure previous update is complete
            {
                let await_task = self.fixed_update.await_prev_update();
                pin_mut!(await_task);
                self.task_executor.execute_blocking(await_task);
            }

            // if last iteration, swap with frame updates
            if now.duration_since(self.last_fixed_update_instant) < FIXED_TIMESTEP {
                let swap_task = self.fixed_update.swap(&mut self.frame_update);
                pin_mut!(swap_task);
                self.task_executor.execute_blocking(swap_task);
            }

            self.fixed_update.execute(&mut self.task_executor);
        }
    }

    fn update_sync_systems(&mut self, delta_time: f32) {
        let event_delegate = self.event_manager.sync_delegate();
        let mut frame_buffer_delegate = self.frame_buffer_manager.sync_delegate();

        self.frame_update
            .update_sync(&event_delegate, &mut frame_buffer_delegate, delta_time);
    }

    fn update_game_state(&mut self) {
        let mut event_delegate = self.event_manager.sync_delegate();
        let mut frame_buffer = self.frame_buffer_manager.sync_delegate();

        self.game_controller.update(
            &mut event_delegate,
            &mut frame_buffer,
            self.input.interface(),
            self.frame_update.camera.interface(),
            &mut self.frame_update.network,
        );
    }

    fn update_and_render_frame(&mut self) {
        let frame_buffer_delegate = self.frame_buffer_manager.async_delegate();
        let frame_buffer_reader = frame_buffer_delegate.reader();
        let event_delegate = self.event_manager.async_delegate();

<<<<<<< HEAD
        let now = Instant::now();
        let delta_time = now
            .duration_since(self.last_frame_update_instant)
            .as_secs_f32();
        self.last_frame_update_instant = now;

        let frame_update_task =
            self.frame_update
                .update(&event_delegate, &frame_buffer_writer, delta_time);
=======
        let frame_task = async {
            let frame_update_task = self
                .frame_update
                .update_async(&event_delegate, &frame_buffer_delegate);
>>>>>>> 21a6c8cf

        if let Some(vr) = &mut self.vr {
            let frame_task = async {
                let graphics_task = vr.frame(&mut self.graphics, &frame_buffer_reader);

                pin_mut!(frame_update_task);
                pin_mut!(graphics_task);

                parallel([frame_update_task, graphics_task]).await;
            };

            pin_mut!(frame_task);
            self.task_executor.execute_blocking(frame_task);
        } else {
            let frame_task = async {
                let graphics_task = self.graphics.frame(&frame_buffer_reader);

                pin_mut!(frame_update_task);
                pin_mut!(graphics_task);

                parallel([frame_update_task, graphics_task]).await;
            };

            pin_mut!(frame_task);
            self.task_executor.execute_blocking(frame_task);
        };
    }
}

// need a cleaner system to handle platform differences

#[cfg(target_vendor = "apple")]
struct GameVr;

#[cfg(target_vendor = "apple")]
impl GameVr {
    async fn frame(&mut self, _: &mut Metal) {}
}<|MERGE_RESOLUTION|>--- conflicted
+++ resolved
@@ -188,22 +188,9 @@
         let frame_buffer_reader = frame_buffer_delegate.reader();
         let event_delegate = self.event_manager.async_delegate();
 
-<<<<<<< HEAD
-        let now = Instant::now();
-        let delta_time = now
-            .duration_since(self.last_frame_update_instant)
-            .as_secs_f32();
-        self.last_frame_update_instant = now;
-
         let frame_update_task =
             self.frame_update
-                .update(&event_delegate, &frame_buffer_writer, delta_time);
-=======
-        let frame_task = async {
-            let frame_update_task = self
-                .frame_update
                 .update_async(&event_delegate, &frame_buffer_delegate);
->>>>>>> 21a6c8cf
 
         if let Some(vr) = &mut self.vr {
             let frame_task = async {
