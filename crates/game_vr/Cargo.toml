--- conflicted
+++ resolved
@@ -10,9 +10,5 @@
 openxr = { version = "0.16.0", features = ["loaded"] }
 winit = "0.26.1"
 
-<<<<<<< HEAD
-[target.'cfg(not(target_vendor = "apple"))'.dependencies]
 frame_buffer = { path = "../frame_buffer" }
-=======
->>>>>>> f5b7d499
 vulkan = { path = "../vulkan" }